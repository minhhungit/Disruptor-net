﻿using System;
using System.Threading;
using System.Threading.Tasks;
using Disruptor.PerfTests.Support;
using ValuePublisher = System.Action<System.Threading.CountdownEvent, Disruptor.RingBuffer<Disruptor.PerfTests.Support.PerfEvent>, long>;

namespace Disruptor.PerfTests.Sequenced
{
    /// <summary>
    /// Sequence a series of events from multiple publishers going to one event processor.
    /// +----+
    /// | P1 |------+
    /// +----+      |
    ///             v
    /// +----+    +-----+
    /// | P1 |--->| EP1 |
    /// +----+    +-----+
    ///             ^
    /// +----+      |
    /// | P3 |------+
    /// +----+
    /// Disruptor:
    /// ==========
    ///             track to prevent wrap
    ///             +--------------------+
    ///             |                    |
    ///             |                    v
    /// +----+    +====+    +====+    +-----+
    /// | P1 |--->| RB |/---| SB |    | EP1 |
    /// +----+    +====+    +====+    +-----+
    ///             ^   get    ^         |
    /// +----+      |          |         |
    /// | P2 |------+          +---------+
    /// +----+      |            waitFor
    ///             |
    /// +----+      |
    /// | P3 |------+
    /// +----+
    /// P1  - Publisher 1
    /// P2  - Publisher 2
    /// P3  - Publisher 3
    /// RB  - RingBuffer
    /// SB  - SequenceBarrier
    /// EP1 - EventProcessor 1
    /// </summary>
    public class ThreeToOneSequencedThroughputTest : IThroughputTest
    {
        private const int _numPublishers = 3;
        private const int _bufferSize = 1024 * 64;
        private const long _iterations = 1000L * 1000L * 20L;

        private readonly CountdownEvent _cyclicBarrier = new CountdownEvent(_numPublishers + 1);
<<<<<<< HEAD
        private readonly RingBuffer<ValueEvent> _ringBuffer = RingBuffer<ValueEvent>.CreateMultiProducer(ValueEvent.EventFactory, _bufferSize, new BusySpinWaitStrategy());
        private readonly TaskScheduler _scheduler = RoundRobinThreadAffinedTaskScheduler.IsSupported ? new RoundRobinThreadAffinedTaskScheduler(5) : TaskScheduler.Default;
=======
        private readonly RingBuffer<PerfEvent> _ringBuffer = RingBuffer<PerfEvent>.CreateMultiProducer(PerfEvent.EventFactory, _bufferSize, new BusySpinWaitStrategy());
        private readonly TaskScheduler _scheduler = new RoundRobinThreadAffinedTaskScheduler(5);
>>>>>>> 47dc759e
        private readonly ISequenceBarrier _sequenceBarrier;
        private readonly AdditionEventHandler _handler = new AdditionEventHandler();
        private readonly IBatchEventProcessor<PerfEvent> _batchEventProcessor;
        private readonly ValuePublisher[] _valuePublishers = new ValuePublisher[_numPublishers];

        public ThreeToOneSequencedThroughputTest()
        {
            _sequenceBarrier = _ringBuffer.NewBarrier();
            _batchEventProcessor = BatchEventProcessorFactory.Create(_ringBuffer, _sequenceBarrier, _handler);
            for (var i = 0; i < _numPublishers; i++)
            {
                _valuePublishers[i] = ValuePublisher;
            }
            _ringBuffer.AddGatingSequences(_batchEventProcessor.Sequence);
        }

        public int RequiredProcessorCount => 4;

        public long Run(ThroughputSessionContext sessionContext)
        {
            _cyclicBarrier.Reset();
            var latch = new ManualResetEvent(false);
            _handler.Reset(latch, _batchEventProcessor.Sequence.Value + ((_iterations / _numPublishers) * _numPublishers));

            var futures = new Task[_numPublishers];
            for (var i = 0; i < _numPublishers; i++)
            {
                var index = i;
                futures[i] = Task.Factory.StartNew(() => _valuePublishers[index](_cyclicBarrier, _ringBuffer, _iterations / _numPublishers), CancellationToken.None, TaskCreationOptions.None, _scheduler);
            }
            var processorTask = Task.Factory.StartNew(() => _batchEventProcessor.Run(), CancellationToken.None, TaskCreationOptions.None, _scheduler);
            _batchEventProcessor.WaitUntilStarted(TimeSpan.FromSeconds(5));

            sessionContext.Start();
            _cyclicBarrier.Signal();
            _cyclicBarrier.Wait();

            for (var i = 0; i < _numPublishers; i++)
            {
                futures[i].Wait();
            }

            latch.WaitOne();

            sessionContext.Stop();
            _batchEventProcessor.Halt();
            processorTask.Wait(2000);

            sessionContext.SetBatchData(_handler.BatchesProcessedCount.Value, _iterations);

            return _iterations;
        }

        private static void ValuePublisher(CountdownEvent countdownEvent, RingBuffer<PerfEvent> ringBuffer, long iterations)
        {
            countdownEvent.Signal();
            countdownEvent.Wait();

            for (long i = 0; i < iterations; i++)
            {
                var sequence = ringBuffer.Next();
                var eventData = ringBuffer[sequence];
                eventData.Value = i;
                ringBuffer.Publish(sequence);
            }
        }
    }
}<|MERGE_RESOLUTION|>--- conflicted
+++ resolved
@@ -50,13 +50,8 @@
         private const long _iterations = 1000L * 1000L * 20L;
 
         private readonly CountdownEvent _cyclicBarrier = new CountdownEvent(_numPublishers + 1);
-<<<<<<< HEAD
-        private readonly RingBuffer<ValueEvent> _ringBuffer = RingBuffer<ValueEvent>.CreateMultiProducer(ValueEvent.EventFactory, _bufferSize, new BusySpinWaitStrategy());
+        private readonly RingBuffer<PerfEvent> _ringBuffer = RingBuffer<PerfEvent>.CreateMultiProducer(PerfEvent.EventFactory, _bufferSize, new BusySpinWaitStrategy());
         private readonly TaskScheduler _scheduler = RoundRobinThreadAffinedTaskScheduler.IsSupported ? new RoundRobinThreadAffinedTaskScheduler(5) : TaskScheduler.Default;
-=======
-        private readonly RingBuffer<PerfEvent> _ringBuffer = RingBuffer<PerfEvent>.CreateMultiProducer(PerfEvent.EventFactory, _bufferSize, new BusySpinWaitStrategy());
-        private readonly TaskScheduler _scheduler = new RoundRobinThreadAffinedTaskScheduler(5);
->>>>>>> 47dc759e
         private readonly ISequenceBarrier _sequenceBarrier;
         private readonly AdditionEventHandler _handler = new AdditionEventHandler();
         private readonly IBatchEventProcessor<PerfEvent> _batchEventProcessor;
